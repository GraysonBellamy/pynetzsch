"""
Constants, enums, and configuration classes for NGB parsing.
"""

from __future__ import annotations

from dataclasses import dataclass, field
from enum import Enum
from typing import Any, TypedDict

__all__ = [  # noqa: RUF022 - order chosen for logical grouping
    "BinaryMarkers",
    "BinaryProcessing",
    "DataType",
    "DataTypeSizes",
    "FileMetadata",
    "PatternConfig",
    "PatternOffsets",
    "REF_CRUCIBLE_SIG_FRAGMENT",
    "SAMPLE_CRUCIBLE_SIG_FRAGMENT",
    "StreamMarkers",
    "ValidationThresholds",
]


class FileMetadata(TypedDict, total=False):
    """Type definition for file metadata dictionary.

    Mass-related fields grouped together after core identifying fields. Reference masses
    are structurally derived; crucible_mass pattern also matches reference_crucible_mass and
    is disambiguated using signature fragments (see SAMPLE_CRUCIBLE_SIG_FRAGMENT / REF_CRUCIBLE_SIG_FRAGMENT).
    """

    instrument: str
    project: str
    date_performed: str
    lab: str
    operator: str
    crucible_type: str
    comment: str
    furnace_type: str
    carrier_type: str
    sample_id: str
    sample_name: str
    # Mass group
    sample_mass: float
    crucible_mass: float
    reference_mass: float
    reference_crucible_mass: float
    # Other descriptors
    material: str
    application_version: str
    licensed_to: str
    temperature_program: dict[str, dict[str, Any]]
    calibration_constants: dict[str, float]
    file_hash: dict[str, str]
    # MFC (Mass Flow Controller) metadata
    purge_1_mfc_gas: str
    purge_2_mfc_gas: str
    protective_mfc_gas: str
    purge_1_mfc_range: float
    purge_2_mfc_range: float
    protective_mfc_range: float
    # Control parameters (PID settings)
    furnace_xp: float
    furnace_tn: float
    furnace_tv: float
    sample_xp: float
    sample_tn: float
    sample_tv: float


class DataType(Enum):
    """Binary data type identifiers used in NGB files.

    These constants map to the binary identifiers used in NETZSCH NGB files
    to specify the data type of values stored in the binary format.

    Examples:
        >>> DataType.FLOAT64.value
        b'\\x05'
        >>> data_type == DataType.FLOAT32.value
        True
    """

    INT32 = b"\x03"  # 32-bit signed integer (little-endian)
    FLOAT32 = b"\x04"  # 32-bit IEEE 754 float (little-endian)
    FLOAT64 = b"\x05"  # 64-bit IEEE 754 double (little-endian)
    STRING = b"\x1f"  # UTF-8 string with 4-byte length prefix


@dataclass(frozen=True)
class BinaryMarkers:
    """Binary markers for parsing NGB files.

    These byte sequences mark important boundaries and structures within
    the binary NGB file format. They are used to locate data sections,
    separate tables, and identify data types.

    Attributes:
        END_FIELD: Marks the end of a data field
        TYPE_PREFIX: Precedes data type identifier
        TYPE_SEPARATOR: Separates type from value data
        END_TABLE: Marks the end of a table
        TABLE_SEPARATOR: Separates individual tables in a stream
        START_DATA: Marks the beginning of data payload
        END_DATA: Marks the end of data payload
    """

    END_FIELD: bytes = b"\x01\x00\x00\x00\x02\x00\x01\x00\x00"
    TYPE_PREFIX: bytes = b"\x17\xfc\xff\xff"
    TYPE_SEPARATOR: bytes = b"\x80\x01"
    END_TABLE: bytes = b"\x18\xfc\xff\xff\x03"
    TABLE_SEPARATOR: bytes = b"\x00\x00\x01\x00\x00\x00\x0c\x00\x17\xfc\xff\xff\x1a\x80\x01\x01\x80\x02\x00\x00"
    START_DATA: bytes = b"\xa0\x01"
    END_DATA: bytes = (
        b"\x01\x00\x00\x00\x02\x00\x01\x00\x00\x00\x03\x00\x18\xfc\xff\xff\x03\x80\x01"
    )


# Constants for binary parsing - moved to BinaryProcessing dataclass


@dataclass
class PatternConfig:
    """Configuration for metadata and column patterns.

    This class defines the binary patterns used to locate and extract
    specific metadata fields, temperature program data, calibration constants,
    and data columns from NGB files.

    The patterns are defined as tuples of (category_bytes, field_bytes) that
    are used to construct regex patterns for finding specific data fields
    in the binary stream.

    Attributes:
        metadata_patterns: Maps field names to (category, field) byte patterns
        temp_prog_patterns: Patterns for temperature program extraction
        cal_constants_patterns: Patterns for calibration constant extraction
        column_map: Maps hex column IDs to human-readable column names

    Example:
        >>> config = PatternConfig()
        >>> config.column_map["8d"] = "time"
        >>> config.metadata_patterns["sample_id"] = (b"\\x30\\x75", b"\\x98\\x08")

    Note:
        Modifying these patterns may break compatibility with certain
        NGB file versions. Use caution when customizing.
    """

    metadata_patterns: dict[str, tuple[bytes, bytes]] = field(
        default_factory=lambda: {
            # Core metadata
            "instrument": (rb"\x75\x17", rb"\x59\x10"),
            "project": (rb"\x72\x17", rb"\x3c\x08"),
            "date_performed": (rb"\x72\x17", rb"\x3e\x08"),
            "lab": (rb"\x72\x17", rb"\x34\x08"),
            "operator": (rb"\x72\x17", rb"\x35\x08"),
            "crucible_type": (rb"\x7e\x17", rb"\x40\x08"),
            "comment": (rb"\x72\x17", rb"\x3d\x08"),
            "furnace_type": (rb"\x7a\x17", rb"\x40\x08"),
            "carrier_type": (rb"\x79\x17", rb"\x40\x08"),
            # Sample descriptors
            "sample_id": (rb"\x30\x75", rb"\x98\x08"),
            "sample_name": (rb"\x30\x75", rb"\x40\x08"),
            # Mass fields: crucible_mass pattern ALSO matches reference crucible mass (structural disambiguation required)
            "sample_mass": (rb"\x30\x75", rb"\x9e\x0c"),
            "crucible_mass": (rb"\x7e\x17", rb"\x9e\x0c"),
            # Additional
            "material": (rb"\x30\x75", rb"\x62\x09"),
            # Note: MFC fields are handled separately in _extract_mfc_metadata
            # to avoid conflicts with the general pattern matching
        }
    )
    temp_prog_patterns: dict[str, bytes] = field(
        default_factory=lambda: {
            "stage_type": b"\x3f\x08",
            "temperature": b"\x17\x0e",
            "heating_rate": b"\x13\x0e",
            "acquisition_rate": b"\x14\x0e",
            "time": b"\x15\x0e",
        }
    )

    # Temperature program binary structure constants
    temp_prog_type_separator: bytes = b"\x00\x00\x01\x00\x00\x00"
    temp_prog_data_type: bytes = b"\x0c"
    temp_prog_field_separator: bytes = b"\x00\x17\xfc\xff\xff"
    temp_prog_value_prefix: bytes = b"\x04\x80\x01"
    cal_constants_patterns: dict[str, bytes] = field(
        default_factory=lambda: {
            f"p{i}": bytes([0x4F + i, 0x04]) if i < 5 else b"\xc3\x04" for i in range(6)
        }
    )
    column_map: dict[str, str] = field(
        default_factory=lambda: {
            "8d": "time",
            "8e": "sample_temperature",
            "9c": "dsc_signal",
            "9d": "purge_flow_1",
            "9e": "purge_flow_2",
            "90": "protective_flow",
            "87": "mass",
            "30": "furnace_temperature",
            "32": "furnace_power",
            "33": "h_foil_temperature",
            "34": "uc_module",
            "35": "environmental_pressure",
            "36": "environmental_acceleration_x",
            "37": "environmental_acceleration_y",
            "38": "environmental_acceleration_z",
        }
    )


# Structural signature fragments used to differentiate sample vs reference crucible mass
# occurrences when both share identical (category, field) byte patterns.
SAMPLE_CRUCIBLE_SIG_FRAGMENT = (
    b"\x83\x0c\x00\x00\x01\x00\x00\x00\x0c\x00\x17\xfc\xff\xff\x04\x80\x01"
)
REF_CRUCIBLE_SIG_FRAGMENT = (
    b"\xc4\x10\x00\x00\x01\x00\x00\x00\x0c\x00\x17\xfc\xff\xff\x02\x80\x01"
)

# Binary structure constants for metadata extraction
TEMP_PROG_TYPE_PREFIX = b"\x03\x80\x01"

# Control parameter signatures
CONTROL_SIGNATURES = {
    0x0FE7: "xp",  # proportional gain
    0x0FE8: "tn",  # integral time
    0x0FE9: "tv",  # derivative time
}

# Gas types for MFC metadata
GAS_TYPES = ["NITROGEN", "OXYGEN", "ARGON", "HELIUM", "CARBON_DIOXIDE"]

# MFC field names
MFC_FIELD_NAMES = ["Purge 1", "Purge 2", "Protective"]

# Application and license extraction constants
APP_LICENSE_CATEGORY = b"\x00\x03"
APP_LICENSE_FIELD = b"\x18\xfc"
STRING_DATA_TYPE = b"\x1f"

<<<<<<< HEAD
=======
# Legacy constants - DEPRECATED: Use PatternOffsets dataclass instead
CRUCIBLE_MASS_SEARCH_WINDOW = 256
CRUCIBLE_MASS_PREVIEW_SIZE = 64
CONTROL_PARAM_SEARCH_OFFSET = 200
APP_LICENSE_SEARCH_RANGE = 120
MFC_SIGNATURE = 0x1048
GAS_CONTEXT_SIGNATURE = 0x1B

>>>>>>> 1f19124b

@dataclass(frozen=True)
class StreamMarkers:
    """Binary markers specific to NGB stream processing."""

    # Stream 2 markers
    STREAM2_HEADER: bytes = b"\x17"
    STREAM2_DATA: bytes = b"\x75"

    # Stream 3 markers
    STREAM3_HEADER: bytes = b"\x80\x22\x2b"
    STREAM3_DATA: bytes = b"\x75"  # Same as stream 2

    # Position markers
    STREAM2_HEADER_POS: int = 1  # table[1:2]
    STREAM3_HEADER_POS: int = 22  # table[22:25]
    DATA_MARKER_POS: int = 1  # table[1:2]


@dataclass(frozen=True)
class BinaryProcessing:
    """Constants for binary data processing."""

    TABLE_SPLIT_OFFSET: int = -2
    MIN_FLOAT64_BYTES: int = 8
    START_DATA_HEADER_OFFSET: int = 6

    # Memory management
    DEFAULT_MEMORY_LIMIT_MB: int = 500
    LARGE_FILE_THRESHOLD_MB: int = 100


@dataclass(frozen=True)
class DataTypeSizes:
    """Expected byte sizes for different data types."""

    INT32_BYTES: int = 4
    FLOAT32_BYTES: int = 4
    FLOAT64_BYTES: int = 8
    STRING_MIN_BYTES: int = 4  # Length prefix minimum


@dataclass(frozen=True)
class PatternOffsets:
    """Byte offsets and window sizes for pattern matching."""

    # Crucible mass extraction
    CRUCIBLE_MASS_SEARCH_WINDOW: int = 256
    CRUCIBLE_MASS_PREVIEW_SIZE: int = 64

    # Control parameters
    CONTROL_PARAM_SEARCH_OFFSET: int = 200

    # Application license
    APP_LICENSE_SEARCH_RANGE: int = 120

    # MFC signature values
    MFC_SIGNATURE: int = 0x1048
    GAS_CONTEXT_SIGNATURE: int = 0x1B


@dataclass(frozen=True)
class ValidationThresholds:
    """Thresholds for data validation."""

    # Temperature ranges (Celsius)
    MIN_TEMPERATURE: float = -200.0
    MAX_TEMPERATURE: float = 2000.0

    # Mass ranges (mg)
    MIN_MASS: float = 0.0
    MAX_MASS: float = 10000.0

    # Flow rates (ml/min)
    MIN_FLOW_RATE: float = 0.1
    MAX_FLOW_RATE: float = 1000.0

    # Heating rates (K/min)
    MIN_HEATING_RATE: float = 0.0
    MAX_HEATING_RATE: float = 100.0<|MERGE_RESOLUTION|>--- conflicted
+++ resolved
@@ -244,18 +244,6 @@
 APP_LICENSE_FIELD = b"\x18\xfc"
 STRING_DATA_TYPE = b"\x1f"
 
-<<<<<<< HEAD
-=======
-# Legacy constants - DEPRECATED: Use PatternOffsets dataclass instead
-CRUCIBLE_MASS_SEARCH_WINDOW = 256
-CRUCIBLE_MASS_PREVIEW_SIZE = 64
-CONTROL_PARAM_SEARCH_OFFSET = 200
-APP_LICENSE_SEARCH_RANGE = 120
-MFC_SIGNATURE = 0x1048
-GAS_CONTEXT_SIGNATURE = 0x1B
-
->>>>>>> 1f19124b
-
 @dataclass(frozen=True)
 class StreamMarkers:
     """Binary markers specific to NGB stream processing."""
